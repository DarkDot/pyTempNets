--- conflicted
+++ resolved
@@ -601,7 +601,6 @@
     def exportMovie(self, output_file, visual_style = None, realtime = True, maxSteps=-1, delay=10):
         """Exports a video of the temporal network"""
         prefix = str(np.random.randint(0,10000))
-<<<<<<< HEAD
         
         self.exportMovieFrames('frames\\' + prefix, visual_style = visual_style, realtime = realtime, maxSteps=maxSteps)
         
@@ -609,19 +608,6 @@
 
         x = call("convert -delay " + str(delay) +" frames\\"+prefix+"_frame_* "+output_file, shell=True)
 
-
-        
-=======
-        
-        self.exportMovieFrames('frames\\' + prefix, visual_style = visual_style, realtime = realtime, maxSteps=maxSteps)
-        
-        from subprocess import call
-
-        x = call("convert -delay " + str(delay) +" frames\\"+prefix+"_frame_* "+output_file, shell=True)
-
-
-        
->>>>>>> fb60808d
     def exportMovieFrames(self, fileprefix, visual_style = None, realtime = True, maxSteps=-1):
         """Exports an animation showing the temporal
            evolution of the network"""
@@ -643,25 +629,16 @@
             visual_style["vertex_label"] = g.vs["name"]
             visual_style["edge_curved"] = .5
             visual_style["vertex_size"] = 30
-<<<<<<< HEAD
-
-            # Use layout from first-order aggregate network
-            visual_style["layout"] = g.layout_auto()
-=======
+            
             # Use layout from first-order aggregate network
             visual_style["layout"] = g.layout_auto() 
->>>>>>> fb60808d
         
         # make sure there is a directory for the frames to avoid IO errors
         directory = os.path.dirname(fileprefix)
         if not os.path.exists( directory ):
           os.makedirs( directory )
-<<<<<<< HEAD
-
-=======
          
         i = 0
->>>>>>> fb60808d
         # Generate movie frames
         if realtime == True:
             t_range = range(min(time.keys()), max(time.keys())+1)
@@ -671,10 +648,6 @@
         if maxSteps>0:
             t_range = t_range[:maxSteps]
 
-<<<<<<< HEAD
-        i = 0
-=======
->>>>>>> fb60808d
         for t in t_range:
             i += 1
             slice = igraph.Graph(n=len(g.vs()), directed=True)
