# -*- coding: utf-8 -*-
"""
Created on Thu Feb 19 11:49:39 2015

@author: Ingo Scholtes
"""

import igraph    
import datetime as dt
import time as tm
import numpy as np
import scipy.linalg as spl
import os

class TemporalNetwork:
    """A class representing a temporal network consisting of a sequence of time-stamped edges"""
    
    def __init__(self, tedges = None, twopaths = None):
        """Constructor generating an empty temporal network"""
        self.tedges = []
        self.nodes = []
        if tedges is not None:
            for e in tedges:
                self.tedges.append(e)            
        for e in self.tedges:
            source = e[0]
            target = e[1]
            if source not in self.nodes:
                self.nodes.append(source)
            if target not in self.nodes:
                self.nodes.append(target)
        self.twopaths = []
        self.twopathsByNode = {}
        self.twopathsByTime = {}
        self.tpcount = -1

        if twopaths is not None:
            t = 0
            for tp in twopaths:
                self.twopaths.append(tp)
                s = tp[0]
                v = tp[1]
                d = tp[2]

                if s not in self.nodes:
                    self.nodes.append(s)
                if v not in self.nodes:
                    self.nodes.append(v)
                if d not in self.nodes:
                    self.nodes.append(d)

                try:
                    x = self.twopathsByNode[v]
                except KeyError:
                    # Generate dictionary indexed by (artificial) time stamps
                    self.twopathsByNode[v] = {}
                try:
                    self.twopathsByNode[v][t].append(tp)
                except KeyError:
                    # Generate list taking all two paths through node v at (artificial) time t
                    self.twopathsByNode[v][t] = [tp]
                t +=1
            self.tpcount = len(twopaths)

        self.g1 = 0
        self.g2 = 0
        self.g2n = 0
        
        
    def readFile(self, filename, sep=',', fformat="TEDGE", timestampformat="%s"):
        """ Reads time-stamped edges from TEDGE or TRIGRAM file. If fformat is TEDGES,
            the file is expected to contain lines in the format 'v,w,t' each line 
            representing a directed time-stamped link from v to w at time t.
            Semantics of columns should be given in a header file indicating either 
            'node1,node2,time' or 'source,target,time' (in arbitrary order).
            If fformat is TRIGRAM the file is expected to contain lines in the format
            'u,v,w' each line representing a time-respecting path (u,v) -> (v,w) consisting 
            of two consecutive links (u,v) and (v,w). Timestamps can be integer numbers or
            string timestamps (in which case the timestampformat string is used for parsing)
        """
        
        assert filename is not ""
        assert fformat is "TEDGE" or "TRIGRAM"
        
        f = open(filename, 'r')
        tedges = []
        twopaths = []
        
        header = f.readline()
        header = header.split(sep)
        
        # Support for arbitrary column ordering
        time_ix = -1
        source_ix = -1
        mid_ix = -1
        weight_ix = -1
        target_ix = -1
        if fformat =="TEDGE":
            for i in range(len(header)):
                header[i] = header[i].strip()
                if header[i] == 'node1' or header[i] == 'source':
                    source_ix = i
                elif header[i] == 'node2' or header[i] == 'target':
                    target_ix = i
                elif header[i] == 'time':
                    time_ix = i
        elif fformat =="TRIGRAM":
            for i in range(len(header)):
                header[i] = header[i].strip()
                if header[i] == 'node1' or header[i] == 'source':
                    source_ix = i                
                elif header[i] == 'node2' or header[i] == 'mid':
                    mid_ix = i
                elif header[i] == 'node3' or header[i] == 'target':
                    target_ix = i
                elif header[i] == 'weight':
                    weight_ix = i
        
        # Read time-stamped edges
        line = f.readline()
        while not line.strip() == '':
            fields = line.rstrip().split(sep)
            if fformat =="TEDGE":
                timestamp = fields[time_ix]
                if (timestamp.isdigit()):
                    t = int(timestamp)
                else:
                    x = dt.datetime.strptime(timestamp, "%Y-%m-%d %H:%M")
                    t = int(time.mktime(x.timetuple()))

                tedge = (fields[source_ix], fields[target_ix], t)
                tedges.append(tedge)
            elif fformat =="TRIGRAM":             
                source = fields[source_ix].strip('"')
                mid = fields[mid_ix].strip('"')
                target = fields[target_ix].strip('"')
                weight = float(fields[weight_ix].strip('"'))
                tp = (source, mid, target, weight)
                twopaths.append(tp)

            line = f.readline()
        if fformat == "TEDGE":
            return TemporalNetwork(tedges = tedges)
        elif fformat =="TRIGRAM":           
            return TemporalNetwork(twopaths = twopaths)



    def addEdge(self, source, target, time):
        """Adds a (directed) time-stamped edge to the temporal network"""
        
        self.tedges.append((source, target, time))
        if source not in self.nodes:
            self.nodes.append(source)
        if target not in self.nodes:
            self.nodes.append(target)
            
        self.tpcount = -1

        
    def vcount(self):
        """Returns the number of vertices in the static network"""
        return len(self.nodes)

        
    def ecount(self):
        """Returns the number of time-stamped edges"""
        return len(self.tedges)


    def extractTwoPaths(self, delta=1):
        """Extracts all time-respecting paths of length two. The delta parameter indicates the maximum
        temporal distance below which two consecutive links will be considered as a time-respecting path.
        For (u,v,3) and (v,w,7) a time-respecting path (u,v)->(v,w) will be inferred for all delta 0 < 4, 
        while no time-respecting path will be inferred for all delta >= 4.
        """
        start = tm.clock()
        
        self.twopaths = []
        
        # An index structure to quickly access tedges by time
        time = {}
        for e in self.tedges:
            try:
                time[e[2]].append(e)
            except KeyError:
                time[e[2]] = [e]

        # Index structures to quickly access tedges by target/source
        targets = {}
        sources = {}
        for e in self.tedges:            
            source = e[0]
            target = e[1]
            ts = e[2]
            
            try:
                t = targets[ts]
            except KeyError:
                targets[ts] = dict()
            try:
                targets[ts][target].append(e)
            except KeyError:
                targets[ts][target] = [e]
                
            try:
                s = sources[ts]
            except KeyError:
                sources[ts] = dict()
            try:
                sources[ts][source].append(e)
            except KeyError:
                sources[ts][source] = [e]
                

        # Extract time-respecting paths of length two             
        prev_t = -1
        for t in np.sort(list(time.keys())):
            if prev_t ==-1: 
                pass
            elif prev_t < t-delta:
                pass
            else:
                for v in targets[prev_t]:
                    if v in sources[t]:
                        for e_out in sources[t][v]:
                            for e_in in targets[prev_t][v]:
                                s = e_in[0]
                                d = e_out[1]
                                
                                # TODO: Add support for weighted time-
                                # stamped links
                                pass
                                indeg_v = len(targets[prev_t][v])
                                outdeg_v = len(sources[t][v])                                
                                
                                # Create a weighted two-path tuple
                                # (s, v, d, weight)
                                # representing (s,v) -> (v,d)
                                two_path = (s,v,d, float(1)/(indeg_v*outdeg_v))
                                self.twopaths.append(two_path)                                
                                
                                # fast solution with try/except
                                try:
                                    x = self.twopathsByNode[v]
                                except KeyError:
                                    # Generate dictionary indexed by time stamps
                                   self.twopathsByNode[v] = {}

                                try:
                                    self.twopathsByNode[v][t].append(two_path)
                                except KeyError:
                                    # Generate list taking all two paths through node v at time t
                                    self.twopathsByNode[v][t] = [two_path]
                                    
                                try:
                                    x = self.twopathsByTime[t]
                                except KeyError:
                                    # Generate dictionary indexed by time stamps
                                   self.twopathsByTime[t] = {}

                                try:
                                    self.twopathsByTime[t][v].append(two_path)
                                except KeyError:
                                    # Generate list taking all two paths through node v at time t
                                    self.twopathsByTime[t][v] = [two_path]
            prev_t = t
        
        # Update the count of two-paths
        self.tpcount = len(self.twopaths)
        
        end = tm.clock()
        end = end - start
        print("Time elapsed in extractTwoPaths(): %1.2f" % end)

        
    def TwoPathCount(self):
        """Returns the total number of time-respecting paths of length two which have
            been extracted from the time-stamped edge sequence."""
        
        # If two-paths have not been extracted yet, do it now
        if self.tpcount == -1:
            self.extractTwoPaths()

        return self.tpcount
    
    
    
    def igraphFirstOrder(self):
        """Returns the first-order time-aggregated network
           corresponding to this temporal network. This network corresponds to 
           a first-order Markov model reproducing the link statistics in the 
           weighted, time-aggregated network."""
        
        start = tm.clock()
        
        if self.g1 != 0:
            return self.g1
           
           
        # If two-paths have not been extracted yet, do it now
        if self.tpcount == -1:
            self.extractTwoPaths()

        self.g1 = igraph.Graph(n=len(self.nodes), directed=True)
        self.g1.vs["name"] = self.nodes
        
<<<<<<< HEAD
        # Gather all edges and their (accumulated) weights in a directory
        edge_list = {}
        for tp in self.twopaths:
            key1 = (tp[0], tp[1])
            key2 = (tp[1], tp[2])
            # get key{1,2} with default value 0 from edge_list directory
            edge_list[key1] = edge_list.get(key1, 0) + tp[3]
            edge_list[key2] = edge_list.get(key2, 0) + tp[3]
        # adding all edges at once is much faster as igraph updates internal
        # data structures after each vertex/edge added
        self.g1.add_edges( edge_list.keys() )
        self.g1.es["weight"] = edge_list.values()
        
        end = tm.clock() - start
        print("Time spent in igraphFirstOrder(): %1.2f" % end)
=======
        for v in self.nodes:
            self.g1.add_vertex(str(v))

        # Index dictionaries to speed up network construction
        # (circumventing inefficient igraph operations to check 
        # whether nodes or edges exist)
        edges = {}  

        # We first keep multiple (weighted) edges
        for tp in self.twopaths:

            try:
                x = edges[tp[0]+tp[1]]
                self.g1.es()[edges[tp[0]+tp[1]]]["weight"] += float(tp[3])
            except KeyError:
                edges[tp[0]+tp[1]] = len(self.g1.es())
                self.g1.add_edge(tp[0], tp[1], weight=tp[3])

            try:
                x = edges[tp[1]+tp[2]]
                self.g1.es()[edges[tp[1]+tp[2]]]["weight"] += float(tp[3])
            except KeyError:
                edges[tp[1]+tp[2]] = len(self.g1.es())
                self.g1.add_edge(tp[1], tp[2], weight=tp[3])            

>>>>>>> 1e896959
        return self.g1


        
    def igraphSecondOrderLegacy(self):
        """Returns the second-order time-aggregated network
           corresponding to this temporal network. This network corresponds to 
           a second-order Markov model reproducing both the link statistics and 
           (first-order) order correlations in the underlying temporal network.
           
           NOTE: This code is substantially slower than the version below.
           Edgelist with corresponding weights are the same, but the measures
           * Entropy growth rate ratio
           * Analytical slow-down factor for diffusion
           * Algebraic Connectivity (G2)
           * Algebraic Connectivity (G2 null)
           give slightly varied results. They are however equivalent up to e-11"""
        
        start = tm.clock()
        
        if self.g2 != 0:
            return self.g2

        if self.tpcount == -1:
            self.extractTwoPaths() 

        # Index dictionaries to speed up network construction
        # (circumventing inefficient igraph operations to check 
        # whether nodes or edges exist)
        vertices = {}
        edges = {}       
        
        self.g2 = igraph.Graph(directed=True)
        self.g2.vs["name"] = []
        for tp in self.twopaths:            
            n1 = str(tp[0])+";"+str(tp[1])
            n2 = str(tp[1])+";"+str(tp[2])
            try:
                x = vertices[n1]
            except KeyError:                
                self.g2.add_vertex(name=n1)
                vertices[n1] = True
            try:
                x = vertices[n2]
            except KeyError:                
                self.g2.add_vertex(name=n2)
                vertices[n2] = True
            try:
                x = edges[n1+n2]
                self.g2.es()[edges[n1+n2]]["weight"] += tp[3]
            except KeyError:
                edges[n1+n2] = len(self.g2.es())
                self.g2.add_edge(n1, n2, weight=tp[3])
            
        end = tm.clock() - start
        print("Time elapsed in igraphSecondOrderLegacy(): %1.2f" % end)
        return self.g2
      
      
    def igraphSecondOrder(self):
        """Returns the second-order time-aggregated network
           corresponding to this temporal network. This network corresponds to 
           a second-order Markov model reproducing both the link statistics and 
           (first-order) order correlations in the underlying temporal network."""
        
        start = tm.clock()
        
        if self.g2 != 0:
            return self.g2

        if self.tpcount == -1:
            self.extractTwoPaths() 

        # create vertex list and edge directory first
        vertex_list = []
        edge_dict = {}
        for tp in self.twopaths:
            n1 = str(tp[0])+";"+str(tp[1])
            n2 = str(tp[1])+";"+str(tp[2])
            vertex_list.append(n1)
            vertex_list.append(n2)
            key = (n1, n2)
            edge_dict[key] = edge_dict.get(key, 0) + tp[3]
            
        # remove duplicate vertices by building a set
        vertex_list = list(set(vertex_list))
        
        # build 2nd order graph
        self.g2 = igraph.Graph( n=len(vertex_list), directed=True )
        self.g2.vs["name"] = vertex_list
        
        # add all edges in one go
        self.g2.add_edges( edge_dict.keys() )
        self.g2.es["weight"] = edge_dict.values()

        end = tm.clock() - start
        print("Time elapsed in igraphSecondOrder(): %1.2f" % end)
        return self.g2


        
    def igraphSecondOrderNull(self):
        """Returns a second-order null Markov model 
           corresponding to the first-order aggregate network. This network
           is a second-order representation of the weighted time-aggregated network.           
           """

        start = tm.clock()
        if self.g2n != 0:
            return self.g2n

        g2 = self.igraphSecondOrder().components(mode='STRONG').giant()

        # Compute stationary distribution to obtain expected edge weights in pi
        A = np.matrix(list(g2.get_adjacency(attribute='weight', default=0)))
        D = np.diag(g2.strength(mode='out', weights=g2.es["weight"]))

        T = np.zeros(shape=(len(g2.vs), len(g2.vs)))
    
        for i in range(len(g2.vs)):
            for j in range(len(g2.vs)):       
                T[i,j] = A[i,j]/D[i,i]
                assert T[i,j]>=0 and T[i,j] <= 1

        w, v = spl.eig(T, left=True, right=False)
        pi = v[:,np.argsort(-w)][:,0]
        pi = np.real(pi/sum(pi))

        
        # Construct null model second-order network
        self.g2n = igraph.Graph(directed=True)

        # This ensures that vertices are ordered in the same way as in the empirical second-order network
        for v in self.g2.vs():
            self.g2n.add_vertex(name=v["name"])
        
        # TODO: This operation is the bottleneck for large data sets!
        # TODO: Only iterate over those edge pairs, that actually are two paths!
        for e1 in g2.vs():
            for e2 in g2.vs():
                b = e1["name"].split(';')[1]
                b_ = e2["name"].split(';')[0]

                # Check whether this pair of nodes in the second-order 
                # network is a *possible* two-path
                if b == b_:
<<<<<<< HEAD
                    e1name = e1["name"]
                    e2name = e2["name"]
                    # The following code is faster than checking whether a node exists 
                    # in the igraph object
                    try: 
                        x = vertices[e1name]
                    except:
                        self.g2n.add_vertex(name=e1name)
                        vertices[e1name] = True
                    try: 
                        x = vertices[e2name]
                    except:
                        self.g2n.add_vertex(name=e2name)
                        vertices[e2name] = True
=======
>>>>>>> 1e896959
                    w = pi[e2.index]
                    if w>0:
                        self.g2n.add_edge(e1name, e2name, weight = w)
        end = tm.clock()
        end = end - start
        print("time elapsed in igraphSecondOrderNull(): %1.2f" % end )
        return self.g2n


    def ShuffleEdges(self, l=0):        
        """Generates a shuffled version of the temporal network in which edge statistics (i.e.
        the frequencies of time-stamped edges) are preserved, while all order correlations are 
        destroyed"""
        tedges = []
        
        if self.tpcount == -1:
            self.extractTwoPaths()
        
        if l==0:
            l = 2*int(len(self.tedges)/2)
        for i in range(l):
            # We simply shuffle the order of all edges
            edge = self.tedges[np.random.randint(0, len(self.tedges))]
            tedges.append((edge[0], edge[1], i))
        tn = TemporalNetwork(tedges)
        tn.nodes = self.nodes
            
        return tn
        
        
    def ShuffleTwoPaths(self, l=0):
        """Generates a shuffled version of the temporal network in which two-path statistics (i.e.
        first-order correlations in the order of time-stamped edges) are preserved"""
        
        tedges = []
        
        if self.tpcount == -1:
            self.extractTwoPaths()
        
        t = 0
        
        times = list(self.twopathsByTime.keys())        
        
        if l==0:
            l = len(self.tedges)
        for i in range(int(l/2)):
            # Chose a time uniformly at random
            rt = times[np.random.randint(0, len(self.twopathsByTime))]
            
            # Chose a node active at that time uniformly at random
            rn = list(self.twopathsByTime[rt].keys())[np.random.randint(0, len(self.twopathsByTime[rt]))]
            
            # Chose a two path uniformly at random
            paths = self.twopathsByTime[rt][rn]
            tp = paths[np.random.randint(0, len(paths))]
            
            tedges.append((tp[0], tp[1], t))
            tedges.append((tp[1], tp[2], t+1))
            
        tn = TemporalNetwork(tedges)
        return tn


    def exportTikzUnfolded(self, filename):
        """Generates a tikz file that can be compiled to obtain a time-unfolded 
            representation of the temporal network"""    
    
        time = {}
        for e in self.tedges:
            try:
                time[e[2]].append(e)
            except KeyError:
                time[e[2]] = [e]
        
        output = []
            
        output.append('\\documentclass{article}\n')
        output.append('\\usepackage{tikz}\n')
        output.append('\\usepackage{verbatim}\n')
        output.append('\\usepackage[active,tightpage]{preview}\n')
        output.append('\\PreviewEnvironment{tikzpicture}\n')
        output.append('\\setlength\PreviewBorder{5pt}%\n')
        output.append('\\usetikzlibrary{arrows}\n')
        output.append('\\usetikzlibrary{positioning}\n')
        output.append('\\begin{document}\n')
        output.append('\\begin{center}\n')
        output.append('\\newcounter{a}\n')
        output.append("\\begin{tikzpicture}[->,>=stealth',auto,scale=0.5, every node/.style={scale=0.9}]\n")
        output.append("\\tikzstyle{node} = [fill=lightgray,text=black,circle]\n")
        output.append("\\tikzstyle{v} = [fill=black,text=white,circle]\n")
        output.append("\\tikzstyle{dst} = [fill=lightgray,text=black,circle]\n")
        output.append("\\tikzstyle{lbl} = [fill=white,text=black,circle]\n")

        last = ''
            
        for n in self.nodes:
            if last == '':
                output.append("\\node[lbl]                     (" + n + "-0)   {$" + n + "$};\n")
            else:
                output.append("\\node[lbl,right=0.5cm of "+last+"-0] (" + n + "-0)   {$" + n + "$};\n")
            last = n
            
        output.append("\\setcounter{a}{0}\n")
        output.append("\\foreach \\number in {1,...," + str(len(self.tedges)+2) + "}{\n")
        output.append("\\setcounter{a}{\\number}\n")
        output.append("\\addtocounter{a}{-1}\n")
        output.append("\\pgfmathparse{\\thea}\n")
        
        for n in self.nodes:
            output.append("\\node[v,below=0.3cm of " + n + "-\\pgfmathresult]     (" + n + "-\\number) {};\n")
        output.append("\\node[lbl,left=0.5cm of " + self.nodes[0] + "-\\number]    (col-\\pgfmathresult) {$t=$\\number};\n")
        output.append("}\n")
        output.append("\\path[->,thick]\n")
        i = 1
        
        for t in time:
            for edge in time[t]:
                output.append("(" + edge[0] + "-" + str(t+1) + ") edge (" + edge[1] + "-" + str(t + 2) + ")\n")
                i += 1                                
        output.append(";\n")
        output.append("""\end{tikzpicture}
\end{center}
\end{document}""")
        
        # create directory if necessary to avoid IO errors
        directory = os.path.dirname( filename )
        if not os.path.exists( directory ):
          os.makedirs( directory )
        
        text_file = open(filename, "w")
        text_file.write(''.join(output))
        text_file.close()
                    


    def exportMovie(self, output_file, visual_style = None, realtime = True, maxSteps=-1, delay=10):
        """Exports a video of the temporal network"""
        prefix = str(np.random.randint(0,10000))
        
        self.exportMovieFrames('frames\\' + prefix, visual_style = visual_style, realtime = realtime, maxSteps=maxSteps)
        
        from subprocess import call

        x = call("convert -delay " + str(delay) +" frames\\"+prefix+"_frame_* "+output_file, shell=True)


        
    def exportMovieFrames(self, fileprefix, visual_style = None, realtime = True, maxSteps=-1):
        """Exports an animation showing the temporal
           evolution of the network"""

        g = self.igraphFirstOrder()

         # An index structure to quickly access tedges by time
        time = {}
        for e in self.tedges:
            try:
                time[e[2]].append(e)
            except KeyError:
                time[e[2]] = [e]

        if visual_style == None:
            print('No visual style specified, setting to defaults')
            visual_style = {}
            visual_style["vertex_color"] = "lightblue"
            visual_style["vertex_label"] = g.vs["name"]
            visual_style["edge_curved"] = .5
            visual_style["vertex_size"] = 30

<<<<<<< HEAD
        # Use layout from first-order aggregate network
        visual_style["layout"] = g.layout_auto()
        
        # make sure there is a directory for the frames to avoid IO errors
        directory = os.path.dirname(fileprefix)
        if not os.path.exists( directory ):
          os.makedirs( directory )
        
=======
            # Use layout from first-order aggregate network
            visual_style["layout"] = g.layout_auto()                       
        i = 0
>>>>>>> 1e896959
        # Generate movie frames
        if realtime == True:
            t_range = range(min(time.keys()), max(time.keys())+1)
        else:
            t_range = list(time.keys())

        if maxSteps>0:
            t_range = t_range[:maxSteps]

        for t in t_range:
            i += 1
            slice = igraph.Graph(n=len(g.vs()), directed=True)
            slice.vs["name"] = g.vs["name"]            
            try:
                edges = time[t]
            except KeyError:
                edges = []
            for e in edges:
                slice.add_edge(e[0], e[1])
            igraph.plot(slice, fileprefix + '_frame_' + str(t).zfill(5) + '.png', **visual_style)
            if i % 100 == 0:
                print('Wrote movie frame', i, ' of', len(t_range))<|MERGE_RESOLUTION|>--- conflicted
+++ resolved
@@ -305,7 +305,6 @@
         self.g1 = igraph.Graph(n=len(self.nodes), directed=True)
         self.g1.vs["name"] = self.nodes
         
-<<<<<<< HEAD
         # Gather all edges and their (accumulated) weights in a directory
         edge_list = {}
         for tp in self.twopaths:
@@ -321,33 +320,6 @@
         
         end = tm.clock() - start
         print("Time spent in igraphFirstOrder(): %1.2f" % end)
-=======
-        for v in self.nodes:
-            self.g1.add_vertex(str(v))
-
-        # Index dictionaries to speed up network construction
-        # (circumventing inefficient igraph operations to check 
-        # whether nodes or edges exist)
-        edges = {}  
-
-        # We first keep multiple (weighted) edges
-        for tp in self.twopaths:
-
-            try:
-                x = edges[tp[0]+tp[1]]
-                self.g1.es()[edges[tp[0]+tp[1]]]["weight"] += float(tp[3])
-            except KeyError:
-                edges[tp[0]+tp[1]] = len(self.g1.es())
-                self.g1.add_edge(tp[0], tp[1], weight=tp[3])
-
-            try:
-                x = edges[tp[1]+tp[2]]
-                self.g1.es()[edges[tp[1]+tp[2]]]["weight"] += float(tp[3])
-            except KeyError:
-                edges[tp[1]+tp[2]] = len(self.g1.es())
-                self.g1.add_edge(tp[1], tp[2], weight=tp[3])            
-
->>>>>>> 1e896959
         return self.g1
 
 
@@ -374,33 +346,30 @@
         if self.tpcount == -1:
             self.extractTwoPaths() 
 
+        for v in self.nodes:
+            self.g1.add_vertex(str(v))
+
         # Index dictionaries to speed up network construction
         # (circumventing inefficient igraph operations to check 
         # whether nodes or edges exist)
-        vertices = {}
-        edges = {}       
-        
-        self.g2 = igraph.Graph(directed=True)
-        self.g2.vs["name"] = []
-        for tp in self.twopaths:            
-            n1 = str(tp[0])+";"+str(tp[1])
-            n2 = str(tp[1])+";"+str(tp[2])
-            try:
-                x = vertices[n1]
-            except KeyError:                
-                self.g2.add_vertex(name=n1)
-                vertices[n1] = True
-            try:
-                x = vertices[n2]
-            except KeyError:                
-                self.g2.add_vertex(name=n2)
-                vertices[n2] = True
-            try:
-                x = edges[n1+n2]
-                self.g2.es()[edges[n1+n2]]["weight"] += tp[3]
-            except KeyError:
-                edges[n1+n2] = len(self.g2.es())
-                self.g2.add_edge(n1, n2, weight=tp[3])
+        edges = {}  
+
+        # We first keep multiple (weighted) edges
+        for tp in self.twopaths:
+
+            try:
+                x = edges[tp[0]+tp[1]]
+                self.g1.es()[edges[tp[0]+tp[1]]]["weight"] += float(tp[3])
+            except KeyError:
+                edges[tp[0]+tp[1]] = len(self.g1.es())
+                self.g1.add_edge(tp[0], tp[1], weight=tp[3])
+
+            try:
+                x = edges[tp[1]+tp[2]]
+                self.g1.es()[edges[tp[1]+tp[2]]]["weight"] += float(tp[3])
+            except KeyError:
+                edges[tp[1]+tp[2]] = len(self.g1.es())
+                self.g1.add_edge(tp[1], tp[2], weight=tp[3]) 
             
         end = tm.clock() - start
         print("Time elapsed in igraphSecondOrderLegacy(): %1.2f" % end)
@@ -494,26 +463,9 @@
                 # Check whether this pair of nodes in the second-order 
                 # network is a *possible* two-path
                 if b == b_:
-<<<<<<< HEAD
-                    e1name = e1["name"]
-                    e2name = e2["name"]
-                    # The following code is faster than checking whether a node exists 
-                    # in the igraph object
-                    try: 
-                        x = vertices[e1name]
-                    except:
-                        self.g2n.add_vertex(name=e1name)
-                        vertices[e1name] = True
-                    try: 
-                        x = vertices[e2name]
-                    except:
-                        self.g2n.add_vertex(name=e2name)
-                        vertices[e2name] = True
-=======
->>>>>>> 1e896959
                     w = pi[e2.index]
                     if w>0:
-                        self.g2n.add_edge(e1name, e2name, weight = w)
+                        self.g2n.add_edge(e1["name"], e2["name"], weight = w)
         end = tm.clock()
         end = end - start
         print("time elapsed in igraphSecondOrderNull(): %1.2f" % end )
@@ -679,21 +631,15 @@
             visual_style["vertex_label"] = g.vs["name"]
             visual_style["edge_curved"] = .5
             visual_style["vertex_size"] = 30
-
-<<<<<<< HEAD
-        # Use layout from first-order aggregate network
-        visual_style["layout"] = g.layout_auto()
+            # Use layout from first-order aggregate network
+            visual_style["layout"] = g.layout_auto() 
         
         # make sure there is a directory for the frames to avoid IO errors
         directory = os.path.dirname(fileprefix)
         if not os.path.exists( directory ):
           os.makedirs( directory )
-        
-=======
-            # Use layout from first-order aggregate network
-            visual_style["layout"] = g.layout_auto()                       
+         
         i = 0
->>>>>>> 1e896959
         # Generate movie frames
         if realtime == True:
             t_range = range(min(time.keys()), max(time.keys())+1)
